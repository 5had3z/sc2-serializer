--- conflicted
+++ resolved
@@ -225,13 +225,8 @@
     // clang-format off
     cliopts.add_options()
       ("r,replays", "path to folder of replays", cxxopts::value<std::string>())
-<<<<<<< HEAD
       ("g,game", "path to game executable", cxxopts::value<std::string>())
-      ("p,player", "Player perspective to use (0,1)", cxxopts::value<int>()->default_value("1"));
-=======
-      ("g,game", "path to game execuatable", cxxopts::value<std::string>())
       ("p,player", "Player perspective to use (0,1,2) where 0 is neutral observer", cxxopts::value<int>()->default_value("1"));
->>>>>>> b8d855c4
     // clang-format on
     auto result = cliopts.parse(argc, argv);
 
