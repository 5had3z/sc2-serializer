#include <cxxopts.hpp>
#include <spdlog/fmt/fmt.h>

#include "database.hpp"

#include <filesystem>
#include <ranges>

namespace fs = std::filesystem;

[[nodiscard]] auto read_hash_steps_file(const fs::path &path) noexcept -> std::unordered_map<std::string, std::uint32_t>
{
    std::unordered_map<std::string, std::uint32_t> hash_steps;
    std::ifstream csv_file(path);
    std::string row;
    while (std::getline(csv_file, row)) {
        std::array<std::string, 2> hash_step_pair;
        for (auto &&[idx, elem] :
            std::views::split(row, ',') | std::views::take(hash_step_pair.size()) | std::views::enumerate) {
            hash_step_pair[idx] = std::string(elem.begin(), elem.end());
        }
        constexpr std::size_t trim_size = std::string(".SC2Replays").size();
        const auto hash = hash_step_pair[0].substr(0, hash_step_pair[0].size() - trim_size + 1);
        hash_steps[hash] = std::stoi(hash_step_pair[1]);
    }
    return hash_steps;
}

int main(int argc, char *argv[])
{
    cxxopts::Options cliParser("SC2 Replay Database Format Conversion",
        "Converts one serialized format to another, significantly faster than resimulating replays if all information "
        "for the target format is available in the original source format.");
    // clang-format off
    cliParser.add_options()
        ("i,input", "Source database to convert from", cxxopts::value<std::string>())
        ("o,output", "Destination database, if folder then use source filename", cxxopts::value<std::string>())
        ("steps-file", "Contains hash-gamestep pairs", cxxopts::value<std::string>())
        ("h,help", "This help");
    // clang-format on
    const auto cliOpts = cliParser.parse(argc, argv);

    if (cliOpts.count("help")) {
        fmt::print("{}\n", cliParser.help());
        return 0;
    }

<<<<<<< HEAD
    fs::path sourcePath = cliOpts["input"].as<std::string>();

    const auto *tmp = std::getenv("POD_NAME");
    std::optional<std::string> podIndex;
    if (tmp == nullptr) {
        SPDLOG_INFO("POD_NAME not in ENV, not appending index suffix");
    } else {
        std::string_view s(tmp);
        // Extract the substring from the last delimiter to the end
        podIndex = s.substr(s.find_last_of('-') + 1);

        SPDLOG_INFO("POD_NAME found, using index suffix: {}", podIndex.value());

        sourcePath /= "db_" + podIndex.value() + ".SC2Replays";
    }

    if (!fs::exists(sourcePath)) {
=======
    const fs::path sourcePath = cliOpts["input"].as<std::string>();
    if (!fs::is_regular_file(sourcePath)) {
>>>>>>> a7cfe7c5
        fmt::print("ERROR: Source Database doesn't exist: {}\n", sourcePath.string());
        return -1;
    }
    cvt::ReplayDatabase<cvt::ReplayDataSoA> source(sourcePath);

    fs::path destPath = cliOpts["output"].as<std::string>();
    if (fs::is_directory(destPath)) {
        destPath /= sourcePath.filename();
    } else if (!fs::exists(destPath.parent_path())) {
        fmt::print("ERROR: Path to destination doesn't exist: {}\n", destPath.parent_path().string());
        return -1;
    }
    if (destPath == sourcePath) {
        fmt::print("ERROR: Source and Destination path match!: {}", sourcePath.string());
        return -1;
    }
    cvt::ReplayDatabase<cvt::ReplayData2SoA> dest(destPath);

    const fs::path hashStepFile = cliOpts["steps-file"].as<std::string>();
    if (!fs::exists(hashStepFile)) { fmt::print("ERROR: Hash-Step file doesn't exist: {}\n", hashStepFile.string()); }
    const auto hash_steps = read_hash_steps_file(hashStepFile);

    const auto already_converted = dest.getHashes();
    const auto print_modulo = source.size() / 10;
    for (std::size_t idx = 0; idx < source.size(); ++idx) {
<<<<<<< HEAD

        cvt::ReplayDataSoA old_data;
        try {
            old_data = source.getEntry(idx);
        } catch (const std::bad_alloc &e) {
            fmt::print("Skipping as failed to read...\n");
            continue;
        }

        const auto old_hash = old_data.replayHash + std::to_string(old_data.playerId);
        if (already_converted.contains(old_hash)) { continue; }
=======
        const auto [old_hash, old_id] = source.getHashId(idx);
        const auto old_hashid = old_hash + std::to_string(old_id);
        if (already_converted.contains(old_hashid)) {
            continue;
        }
        const auto old_data = source.getEntry(idx);
>>>>>>> a7cfe7c5
        cvt::ReplayData2SoA new_data;
        auto &header = new_data.header;
        header.durationSteps = hash_steps.at(old_data.replayHash);
        header.replayHash = old_data.replayHash;
        header.gameVersion = old_data.gameVersion;
        header.playerId = old_data.playerId;
        header.playerRace = old_data.playerRace;
        header.playerResult = old_data.playerResult;
        header.playerMMR = old_data.playerMMR;
        header.playerAPM = old_data.playerAPM;
        header.mapWidth = old_data.mapWidth;
        header.mapHeight = old_data.mapHeight;
        header.heightMap = old_data.heightMap;

        auto &stepData = new_data.data;
        stepData.gameStep = old_data.gameStep;
        stepData.minearals = old_data.minearals;
        stepData.vespene = old_data.vespene;
        stepData.popMax = old_data.popMax;
        stepData.popArmy = old_data.popArmy;
        stepData.popWorkers = old_data.popWorkers;
        stepData.score = old_data.score;
        stepData.visibility = old_data.visibility;
        stepData.creep = old_data.creep;
        stepData.player_relative = old_data.player_relative;
        stepData.alerts = old_data.alerts;
        stepData.buildable = old_data.buildable;
        stepData.pathable = old_data.pathable;
        stepData.actions = old_data.actions;
        stepData.units = old_data.units;
        stepData.neutralUnits = old_data.neutralUnits;

        dest.addEntry(new_data);
        if (idx % print_modulo == 0) { fmt::print("Converted {} of {} Replays\n", idx + 1, source.size()); }
    }
    fmt::print("DONE - Converted {} of {} Replays\n", dest.size(), source.size());

    return 0;
}<|MERGE_RESOLUTION|>--- conflicted
+++ resolved
@@ -45,28 +45,20 @@
         return 0;
     }
 
-<<<<<<< HEAD
     fs::path sourcePath = cliOpts["input"].as<std::string>();
 
     const auto *tmp = std::getenv("POD_NAME");
-    std::optional<std::string> podIndex;
     if (tmp == nullptr) {
         SPDLOG_INFO("POD_NAME not in ENV, not appending index suffix");
     } else {
-        std::string_view s(tmp);
+        const std::string_view s(tmp);
         // Extract the substring from the last delimiter to the end
-        podIndex = s.substr(s.find_last_of('-') + 1);
-
-        SPDLOG_INFO("POD_NAME found, using index suffix: {}", podIndex.value());
-
-        sourcePath /= "db_" + podIndex.value() + ".SC2Replays";
+        const std::string podIndex(s.substr(s.find_last_of('-') + 1));
+        SPDLOG_INFO("POD_NAME found, using index suffix: {}", podIndex);
+        sourcePath.replace_filename(sourcePath.stem().string() + podIndex + sourcePath.extension().string());
     }
 
-    if (!fs::exists(sourcePath)) {
-=======
-    const fs::path sourcePath = cliOpts["input"].as<std::string>();
     if (!fs::is_regular_file(sourcePath)) {
->>>>>>> a7cfe7c5
         fmt::print("ERROR: Source Database doesn't exist: {}\n", sourcePath.string());
         return -1;
     }
@@ -92,26 +84,16 @@
     const auto already_converted = dest.getHashes();
     const auto print_modulo = source.size() / 10;
     for (std::size_t idx = 0; idx < source.size(); ++idx) {
-<<<<<<< HEAD
-
         cvt::ReplayDataSoA old_data;
         try {
+            const auto [old_hash, old_id] = source.getHashId(idx);
+            const auto old_hashid = old_hash + std::to_string(old_id);
+            if (already_converted.contains(old_hashid)) { continue; }
             old_data = source.getEntry(idx);
-        } catch (const std::bad_alloc &e) {
-            fmt::print("Skipping as failed to read...\n");
+        } catch (const std::bad_alloc &err) {
+            SPDLOG_ERROR("Skipping index {}, due to read failure", idx);
             continue;
         }
-
-        const auto old_hash = old_data.replayHash + std::to_string(old_data.playerId);
-        if (already_converted.contains(old_hash)) { continue; }
-=======
-        const auto [old_hash, old_id] = source.getHashId(idx);
-        const auto old_hashid = old_hash + std::to_string(old_id);
-        if (already_converted.contains(old_hashid)) {
-            continue;
-        }
-        const auto old_data = source.getEntry(idx);
->>>>>>> a7cfe7c5
         cvt::ReplayData2SoA new_data;
         auto &header = new_data.header;
         header.durationSteps = hash_steps.at(old_data.replayHash);
