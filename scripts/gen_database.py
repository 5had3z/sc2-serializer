import os
import sqlite3
from pathlib import Path
from typing import Any, Dict, Tuple

import torch
import typer
from torch.utils.data import DataLoader
from tqdm import tqdm
from typing_extensions import Annotated

from sc2_replay_reader import Score
from summaryStats import SQL_TYPES, LambdaFunctionType, SC2Replay

app = typer.Typer()


def custom_collate(batch):
    # No read success in entire batch
    if not any(item["read_success"] for item in batch):
        raise Exception(
            f"Nothing successful in entire batch of length {len(batch)}, try making it larger"
        )
<<<<<<< HEAD
    if all(item["read_success"] for item in batch):
        return torch.utils.data.dataloader.default_collate(batch)

    first_read_success = next((item for item in batch if item.get("read_success")))
    extra_keys = set(first_read_success.keys()) - {"partition", "idx", "read_success"}

    # Create a dictionary with zero tensors for extra_keys
    empty_batch = {key: 0 for key in extra_keys}
    data_batch = [
        {**empty_batch, **data} if not data["read_success"] else data for data in batch
    ]

    return torch.utils.data.dataloader.default_collate(data_batch)
=======
    if any((not item["read_success"] for item in batch)):
        first_read_success = next(
            (item for item in batch if item.get("read_success")), None
        )

        # This must hold
        assert first_read_success is not None

        extra_keys = set(first_read_success.keys()) - {
            "partition",
            "idx",
            "read_success",
        }

        # Create a dictionary with zero tensors for extra_keys
        empty_batch = {key: 0 for key in extra_keys}

        data_batch = [
            {**empty_batch, **data} if not data["read_success"] else data
            for data in batch
        ]

        return torch.utils.data.dataloader.default_collate(data_batch)

    else:
        return torch.utils.data.dataloader.default_collate(batch)
>>>>>>> f53a240e


def make_database(
    path: Path,
    additional_columns: Dict[str, SQL_TYPES],
    features: Dict[str, SQL_TYPES],
    lambda_columns: Dict[str, Tuple[SQL_TYPES, LambdaFunctionType]],
):
    if path.exists():
        os.remove(path)
    # Connect to the SQLite database (creates a new database if it doesn't exist)
    conn = sqlite3.connect(str(path))

    # Create a cursor object to execute SQL commands
    cursor = conn.cursor()

    # Create a table with the specified headings and data types
    create_table_sql = f"""
        CREATE TABLE game_data (
            {', '.join(f"{column} {datatype}" for column, datatype in additional_columns.items())},
            {', '.join(f"{column} {datatype}" for column, datatype in features.items())},
            {', '.join(f"{column} {datatype}" for column, (datatype, _) in lambda_columns.items())}
        )
    """
    cursor.execute(create_table_sql)
    return conn, cursor


def close_database(conn: sqlite3.Connection):
    # Commit the changes and close the connection
    conn.commit()
    conn.close()


def add_to_database(cursor: sqlite3.Cursor, data_dict: Dict[str, Any]):
    columns = ", ".join(data_dict.keys())
    placeholders = ", ".join("?" for _ in data_dict.values())

    query = f"""
        INSERT INTO game_data ({columns})
        VALUES ({placeholders})
    """

    cursor.execute(query, tuple(data_dict.values()))


@app.command()
def main(
    workspace: Annotated[Path, typer.Option()] = Path("."),
    workers: Annotated[int, typer.Option()] = 0,
):
    features: Dict[str, SQL_TYPES] = {
        "replayHash": "TEXT",
        "gameVersion": "TEXT",
        "playerId": "INTEGER",
        "playerRace": "TEXT",
        "playerResult": "TEXT",
        "playerMMR": "INTEGER",
        "playerAPM": "INTEGER",
    }
    # Manually include additional columns
    additional_columns: Dict[str, SQL_TYPES] = {
        "partition": "TEXT",
        "idx": "INTEGER",
        "read_success": "BOOLEAN",
    }

    all_attributes = [
        attr
        for attr in dir(Score)
        if not callable(getattr(Score, attr))
        if "__" not in attr
    ]

    lambda_columns: Dict[str, Tuple[SQL_TYPES, LambdaFunctionType]] = {
        "max_units": ("TEXT", lambda y: max(len(x) for x in y.data.units)),
        "game_length": ("INTEGER", lambda y: (y.data.gameStep[-1])),
        **{
            f"final_{i}": (
                "FLOAT",
                (lambda k: lambda y, key=k: float(getattr(y.data.score[-1], key)))(i),
            )
            for i in all_attributes
        },
    }

    conn, cursor = make_database(
        workspace / "gamedata.db", additional_columns, features, lambda_columns
    )
    if "POD_NAME" in os.environ:
        number = os.environ["POD_NAME"].split("_")[-1]
        dataset = SC2Replay(
            Path(os.environ["DATAPATH"]) / f"db_{number}.SC2Replays",
            set(features.keys()),
            lambda_columns,
        )
    else:
        dataset = SC2Replay(
            Path(os.environ["DATAPATH"]), set(features.keys()), lambda_columns
        )
    batch_size = 50
    dataloader = DataLoader(
        dataset, num_workers=workers, batch_size=batch_size, collate_fn=custom_collate
    )
<<<<<<< HEAD
    batch_size = 50
    dataloader = DataLoader(
        dataset, num_workers=workers, batch_size=batch_size, collate_fn=custom_collate
    )
=======
>>>>>>> f53a240e
    for idx, d in tqdm(enumerate(dataloader), total=len(dataloader)):
        keys = d.keys()
        for index in range(len(d["partition"])):
            converted_d = {}
            for key in keys:
                value = d[key]

                if isinstance(value, torch.Tensor):
                    converted_d[key] = value[index].item()
                elif isinstance(value, list):
                    converted_d[key] = value[index]

            add_to_database(cursor, converted_d)

        if idx % 5 == 0:
            conn.commit()


if __name__ == "__main__":
    app()<|MERGE_RESOLUTION|>--- conflicted
+++ resolved
@@ -21,7 +21,6 @@
         raise Exception(
             f"Nothing successful in entire batch of length {len(batch)}, try making it larger"
         )
-<<<<<<< HEAD
     if all(item["read_success"] for item in batch):
         return torch.utils.data.dataloader.default_collate(batch)
 
@@ -35,34 +34,6 @@
     ]
 
     return torch.utils.data.dataloader.default_collate(data_batch)
-=======
-    if any((not item["read_success"] for item in batch)):
-        first_read_success = next(
-            (item for item in batch if item.get("read_success")), None
-        )
-
-        # This must hold
-        assert first_read_success is not None
-
-        extra_keys = set(first_read_success.keys()) - {
-            "partition",
-            "idx",
-            "read_success",
-        }
-
-        # Create a dictionary with zero tensors for extra_keys
-        empty_batch = {key: 0 for key in extra_keys}
-
-        data_batch = [
-            {**empty_batch, **data} if not data["read_success"] else data
-            for data in batch
-        ]
-
-        return torch.utils.data.dataloader.default_collate(data_batch)
-
-    else:
-        return torch.utils.data.dataloader.default_collate(batch)
->>>>>>> f53a240e
 
 
 def make_database(
@@ -167,13 +138,6 @@
     dataloader = DataLoader(
         dataset, num_workers=workers, batch_size=batch_size, collate_fn=custom_collate
     )
-<<<<<<< HEAD
-    batch_size = 50
-    dataloader = DataLoader(
-        dataset, num_workers=workers, batch_size=batch_size, collate_fn=custom_collate
-    )
-=======
->>>>>>> f53a240e
     for idx, d in tqdm(enumerate(dataloader), total=len(dataloader)):
         keys = d.keys()
         for index in range(len(d["partition"])):
