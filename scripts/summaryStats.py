--- conflicted
+++ resolved
@@ -8,11 +8,7 @@
     GAME_INFO_FILE,
     ReplayDataAllDatabase,
     ReplayDataAllParser,
-<<<<<<< HEAD
-    setReplayDBLoggingLevel,
-=======
     set_replay_database_logger_level,
->>>>>>> 3d4618fa
     spdlog_lvl,
 )
 
