#pragma once

#include <sc2api/sc2_api.h>

#include "database.hpp"

#include <filesystem>
#include <string_view>
#include <unordered_map>

namespace cvt {

struct ResourceObs
{
    UID id;// Original ID
    Point3f pos;// Point on map
    int qty;// Last observation
};

class BaseConverter : public sc2::ReplayObserver
{
  public:
    auto loadDB(const std::filesystem::path &path) noexcept -> bool;

    // Set Replay file hash + playerId before launching the coordinator
    void setReplayInfo(const std::string_view hash, std::uint32_t playerId) noexcept;

    void OnGameStart() override;

    void OnGameEnd() override;

  protected:
    void copyHeightMapData() noexcept;

    void copyUnitData() noexcept;

    void copyActionData() noexcept;

    void copyDynamicMapData() noexcept;

<<<<<<< HEAD
    // Update resourceObs_ based on visible units
=======
    void copyCommonData() noexcept;

    // Update resourceObs_ based on visisble units
>>>>>>> b8d855c4
    // reassign jumbled UIDs to be consistent over the game
    // assign snapshot unis the last known quantity
    void updateResourceObs() noexcept;

    // Resource UID changes when going in and out of view
    // this is chat and we want to make UID consistent
    void reassignResourceId(const NeutralUnit &unit) noexcept;

    // Get the initial UID for each natural resource and
    // initialize with the default value
    void initResourceObs() noexcept;

    ReplayDatabase database_;
    ReplayData currentReplay_;
    std::unordered_map<UID, ResourceObs> resourceObs_;
    bool mapDynHasLogged_{ false };
    bool mapHeightHasLogged_{ false };
};

/**
 * @brief Convert and serialize every observation. This could be big.
 */
class FullConverter : public BaseConverter
{
    void OnStep() final;
};

/**
 * @brief The alphastar dataset only saves if the player makes an
 *        action and its associated preceding observation.
 */
class ActionConverter : public BaseConverter
{
    void OnStep() final;
};

/**
 * @brief Convert and serialize at a particular stride (i.e. every 10 steps)
 */
class StridedConverter : public BaseConverter
{
  public:
    // Set the sampling stride
    void SetStride(std::size_t stride) noexcept;

    // Get the current sampling stride
    auto GetStride() const noexcept -> std::size_t;

    void OnGameStart() final;

  private:
    void OnStep() final;

    std::size_t stride_{ 0 };
};

}// namespace cvt<|MERGE_RESOLUTION|>--- conflicted
+++ resolved
@@ -38,13 +38,10 @@
 
     void copyDynamicMapData() noexcept;
 
-<<<<<<< HEAD
     // Update resourceObs_ based on visible units
-=======
     void copyCommonData() noexcept;
 
-    // Update resourceObs_ based on visisble units
->>>>>>> b8d855c4
+    // Update resourceObs_ based on visible units
     // reassign jumbled UIDs to be consistent over the game
     // assign snapshot unis the last known quantity
     void updateResourceObs() noexcept;
