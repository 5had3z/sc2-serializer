<<<<<<< HEAD
from _sc2_replay_reader import *

from pathlib import Path

UNIT_INFOS_FILE = (Path(__file__).parent / "unit_infos.yaml").absolute()
=======
from _sc2_replay_reader import *  # noqa : F403
>>>>>>> 853a47da
<|MERGE_RESOLUTION|>--- conflicted
+++ resolved
@@ -1,9 +1,5 @@
-<<<<<<< HEAD
-from _sc2_replay_reader import *
+from _sc2_replay_reader import *  # noqa : F403
 
 from pathlib import Path
 
-UNIT_INFOS_FILE = (Path(__file__).parent / "unit_infos.yaml").absolute()
-=======
-from _sc2_replay_reader import *  # noqa : F403
->>>>>>> 853a47da
+UNIT_INFOS_FILE = (Path(__file__).parent / "unit_infos.yaml").absolute()